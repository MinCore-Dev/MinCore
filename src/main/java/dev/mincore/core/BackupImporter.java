--- conflicted
+++ resolved
@@ -26,10 +26,7 @@
 import java.util.List;
 import java.util.Locale;
 import java.util.Objects;
-<<<<<<< HEAD
 import java.util.concurrent.ThreadLocalRandom;
-=======
->>>>>>> 7be52363
 import java.util.zip.GZIPInputStream;
 import org.slf4j.Logger;
 import org.slf4j.LoggerFactory;
@@ -66,11 +63,7 @@
    * @param ledger number of ledger rows imported
    */
   public record Result(Path source, long players, long attributes, long eventSeq, long ledger) {}
-<<<<<<< HEAD
-
   private record Header(String version, int schemaVersion, String defaultZone) {}
-=======
->>>>>>> 7be52363
 
   /**
    * Restores a snapshot created by {@link BackupExporter}.
@@ -135,12 +128,9 @@
           counters = importSnapshot(file, new FreshHandler(c));
         }
         c.commit();
-<<<<<<< HEAD
         if (schemaRecorded) {
           LOG.info("(mincore) recorded schema version {} during restore", header.schemaVersion());
         }
-=======
->>>>>>> 7be52363
         return new Result(
             file, counters.players, counters.attributes, counters.eventSeq, counters.ledger);
       } catch (Exception e) {
@@ -186,12 +176,9 @@
         }
         Counters counters = importSnapshot(file, handler);
         c.commit();
-<<<<<<< HEAD
         if (schemaRecorded) {
           LOG.info("(mincore) recorded schema version {} during restore", header.schemaVersion());
         }
-=======
->>>>>>> 7be52363
         return new Result(
             file, counters.players, counters.attributes, counters.eventSeq, counters.ledger);
       } catch (Exception e) {
@@ -531,7 +518,6 @@
                   + "idem_scope,idem_key_hash,old_units,new_units,server_node,extra_json) "
                   + "VALUES(?,?,?,?,?,?,?,?,?,?,?,?,?,?,?,?)");
       this.insertSeq = c.prepareStatement("INSERT INTO player_event_seq(uuid,seq) VALUES(?,?)");
-<<<<<<< HEAD
     }
 
     @Override
@@ -777,8 +763,6 @@
                   + "VALUES(?,?,?,?,?,?,?,?,?,?,?,?,?,?,?,?)");
       this.insertSeq =
           c.prepareStatement("INSERT INTO " + ident(tables.eventSeq()) + "(uuid,seq) VALUES(?,?)");
-=======
->>>>>>> 7be52363
     }
 
     @Override
