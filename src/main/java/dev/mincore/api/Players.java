--- conflicted
+++ resolved
@@ -50,7 +50,6 @@
 
   /** Immutable projection of a player row. */
   interface PlayerRef {
-<<<<<<< HEAD
     /**
      * Player UUID.
      *
@@ -91,7 +90,6 @@
      *
      * @return balance in minor units
      */
-=======
     /** Player UUID. */
     UUID uuid();
 
@@ -108,7 +106,6 @@
     Long seenAtS();
 
     /** Wallet balance in smallest currency units. */
->>>>>>> 32731411
     long balanceUnits();
   }
 }